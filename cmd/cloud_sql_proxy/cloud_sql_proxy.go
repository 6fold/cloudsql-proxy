// Copyright 2015 Google Inc. All Rights Reserved.
//
// Licensed under the Apache License, Version 2.0 (the "License");
// you may not use this file except in compliance with the License.
// You may obtain a copy of the License at
//
//      http://www.apache.org/licenses/LICENSE-2.0
//
// Unless required by applicable law or agreed to in writing, software
// distributed under the License is distributed on an "AS IS" BASIS,
// WITHOUT WARRANTIES OR CONDITIONS OF ANY KIND, either express or implied.
// See the License for the specific language governing permissions and
// limitations under the License.

// cloudsql-proxy can be used as a proxy to Cloud SQL databases. It supports
// connecting to many instances and authenticating via different means.
// Specifically, a list of instances may be provided on the command line, in
// GCE metadata (for VMs), or provided during connection time via a
// FUSE-mounted directory. See flags for a more specific explanation.
package main

import (
	"bytes"
	"encoding/json"
	"errors"
	"flag"
	"fmt"
	"io/ioutil"
	"log"
	"net/http"
	"os"
	"os/exec"
	"path/filepath"
	"strings"
	"sync"
	"time"

	"github.com/GoogleCloudPlatform/cloudsql-proxy/logging"
	"github.com/GoogleCloudPlatform/cloudsql-proxy/proxy/certs"
	"github.com/GoogleCloudPlatform/cloudsql-proxy/proxy/fuse"
<<<<<<< HEAD
	"github.com/GoogleCloudPlatform/cloudsql-proxy/proxy/grpcproxy"
=======
	"github.com/GoogleCloudPlatform/cloudsql-proxy/proxy/limits"
>>>>>>> 39c05c58
	"github.com/GoogleCloudPlatform/cloudsql-proxy/proxy/proxy"

	"cloud.google.com/go/compute/metadata"
	"golang.org/x/net/context"
	"golang.org/x/oauth2"
	goauth "golang.org/x/oauth2/google"
	sqladmin "google.golang.org/api/sqladmin/v1beta4"
)

var (
	version = flag.Bool("version", false, "Print the version of the proxy and exit")
	verbose = flag.Bool("verbose", true, "If false, verbose output such as information about when connections are created/closed without error are suppressed")
	quiet   = flag.Bool("quiet", false, "Disable log messages")

	refreshCfgThrottle = flag.Duration("refresh_config_throttle", proxy.DefaultRefreshCfgThrottle, "If set, this flag specifies the amount of forced sleep between successive API calls in order to protect client API quota. Minimum allowed value is "+minimumRefreshCfgThrottle.String())
	checkRegion        = flag.Bool("check_region", false, `If specified, the 'region' portion of the connection string is required for
Unix socket-based connections.`)

	// Settings for how to choose which instance to connect to.
	dir      = flag.String("dir", "", "Directory to use for placing Unix sockets representing database instances")
	projects = flag.String("projects", "", `Open sockets for each Cloud SQL Instance in the projects specified
(comma-separated list)`)
	instances = flag.String("instances", "", `Comma-separated list of fully qualified instances (project:region:name)
to connect to. If the name has the suffix '=tcp:port', a TCP server is opened
on the specified port to proxy to that instance. Otherwise, one socket file per
instance is opened in 'dir'. You may use INSTANCES environment variable
for the same effect. Using both will use value from flag, Not compatible with -fuse`)
	instanceSrc = flag.String("instances_metadata", "", `If provided, it is treated as a path to a metadata value which
is polled for a comma-separated list of instances to connect to. For example,
to use the instance metadata value named 'cloud-sql-instances' you would
provide 'instance/attributes/cloud-sql-instances'. Not compatible with -fuse`)
	useFuse = flag.Bool("fuse", false, `Mount a directory at 'dir' using FUSE for accessing instances. Note that the
directory at 'dir' must be empty before this program is started.`)
	fuseTmp = flag.String("fuse_tmp", defaultTmp, `Used as a temporary directory if -fuse is set. Note that files in this directory
can be removed automatically by this program.`)

	// Settings for limits
	maxConnections = flag.Uint64("max_connections", 0, `If provided, the maximum number of connections to establish before refusing new connections. Defaults to 0 (no limit)`)
	fdRlimit       = flag.Uint64("fd_rlimit", limits.ExpectedFDs, `Sets the rlimit on the number of open file descriptors for the proxy to the provided value. If set to zero, disables attempts to set the rlimit. Defaults to a value which can support 4K connections to one instance`)

	// Settings for authentication.
	token     = flag.String("token", "", "When set, the proxy uses this Bearer token for authorization.")
	tokenFile = flag.String("credential_file", "", `If provided, this json file will be used to retrieve Service Account credentials.
You may set the GOOGLE_APPLICATION_CREDENTIALS environment variable for the same effect.`)
	ipAddressTypes = flag.String("ip_address_types", "PRIMARY", "Default to be 'PRIMARY'. Options: a list of strings separated by ',', e.g. 'PRIMARY, PRIVATE' ")

	// Set to non-default value when gcloud execution failed.
	gcloudStatus gcloudStatusCode

	// Setting to choose what API to connect to
	host = flag.String("host", "https://www.googleapis.com/sql/v1beta4/", "When set, the proxy uses this host as the base API path.")
<<<<<<< HEAD

	// Setting to choose whether to use gRPC
	usegRPC = flag.Bool("grpc", false, "When set to true, the proxy will connect to the proxy server using gRPC")
=======
>>>>>>> 39c05c58
)

type gcloudStatusCode int

const (
	gcloudOk gcloudStatusCode = iota
	gcloudNotFound
	// generic execution failure error not specified above.
	gcloudExecErr
)

const (
	minimumRefreshCfgThrottle = time.Second
<<<<<<< HEAD

	port     = 3307
	grpcPort = 3308
=======
  
	port = 3307
>>>>>>> 39c05c58
)

func init() {
	flag.Usage = func() {
		fmt.Fprintf(os.Stderr, `
The Cloud SQL Proxy allows simple, secure connectivity to Google Cloud SQL. It
is a long-running process that opens local sockets (either TCP or Unix sockets)
according to the parameters passed to it. A local application connects to a
Cloud SQL instance by using the corresponding socket.


Authorization:
  * On Google Compute Engine, the default service account is used.
    The Cloud SQL API must be enabled for the VM.

  * When the gcloud command-line tool is installed on the local machine, the
    "active account" is used for authentication. Run 'gcloud auth list' to see
    which accounts are installed on your local machine and
    'gcloud config list account' to view the active account.

  * To configure the proxy using a service account, pass the -credential_file
    parameter or set the GOOGLE_APPLICATION_CREDENTIALS environment variable.
    This will override gcloud or GCE (Google Compute Engine) credentials,
    if they exist.

General:
  -quiet
    Disable log messages (e.g. when new connections are established).
    WARNING: this option disables ALL logging output (including connection
    errors), which will likely make debugging difficult. The -quiet flag takes
    precedence over the -verbose flag.
  -verbose
    When explicitly set to false, disable log messages that are not errors nor
    first-time startup messages (e.g. when new connections are established).

Connection:
  -instances
    To connect to a specific list of instances, set the instances parameter
    to a comma-separated list of instance connection strings. For example:

           -instances=my-project:my-region:my-instance

    For connectivity over TCP, you must specify a tcp port as part of the
    instance string. For example, the following example opens a loopback TCP
    socket on port 3306, which will be proxied to connect to the instance
    'my-instance' in project 'my-project':

            -instances=my-project:my-region:my-instance=tcp:3306

     When connecting over TCP, the -instances parameter is required.

     Supplying INSTANCES environment variable achieves the same effect.  One can
     use that to keep k8s manifest files constant across multiple environments

  -instances_metadata
     When running on GCE (Google Compute Engine) you can avoid the need to
     specify the list of instances on the command line by using the Metadata
     server. This parameter specifies a path to a metadata value which is then
     interpreted as a list of instances in the exact same way as the -instances
     parameter. Updates to the metadata value will be observed and acted on by
     the Proxy.

  -projects
    To direct the proxy to allow connections to all instances in specific
    projects, set the projects parameter:

       -projects=my-project

  -fuse
    If your local environment has FUSE installed, you can specify the -fuse
    flag to avoid the requirement to specify instances in advance. With FUSE,
    any attempts to open a Unix socket in the directory specified by -dir
    automatically creates that socket and connects to the corresponding
    instance.

  -dir
    When using Unix sockets (the default for systems which support them), the
    Proxy places the sockets in the directory specified by the -dir parameter.

Automatic instance discovery:
   If the Google Cloud SQL is installed on the local machine and no instance
   connection flags are specified, the proxy connects to all instances in the
   gcloud tool's active project. Run 'gcloud config list project' to
   display the active project.


Information for all flags:
`)
		flag.VisitAll(func(f *flag.Flag) {
			usage := strings.Replace(f.Usage, "\n", "\n    ", -1)
			fmt.Fprintf(os.Stderr, "  -%s\n    %s\n\n", f.Name, usage)
		})
	}
}

var defaultTmp = filepath.Join(os.TempDir(), "cloudsql-proxy-tmp")

// See https://github.com/GoogleCloudPlatform/gcloud-golang/issues/194
func onGCE() bool {
	res, err := http.Get("http://metadata.google.internal")
	if err != nil {
		return false
	}
	return res.Header.Get("Metadata-Flavor") == "Google"
}

const defaultVersionString = "NO_VERSION_SET"

var versionString = defaultVersionString

// userAgentFromVersionString returns an appropriate user agent string for
// identifying this proxy process, or a blank string if versionString was not
// set to an interesting value.
func userAgentFromVersionString() string {
	if versionString == defaultVersionString {
		return ""
	}

	// Example versionString (see build.sh):
	//    version 1.05; sha 0f69d99588991aba0879df55f92562f7e79d7ca1 built Mon May  2 17:57:05 UTC 2016
	//
	// We just want the part before the semicolon.
	semi := strings.IndexByte(versionString, ';')
	if semi == -1 {
		return ""
	}
	return "cloud_sql_proxy " + versionString[:semi]
}

const accountErrorSuffix = `Please create a new VM with Cloud SQL access (scope) enabled under "Identity and API access". Alternatively, create a new "service account key" and specify it using the -credential_file parameter`

func checkFlags(onGCE bool) error {
	if !onGCE {
		if *instanceSrc != "" {
			return errors.New("-instances_metadata unsupported outside of Google Compute Engine")
		}
		return nil
	}

	if *token != "" || *tokenFile != "" || os.Getenv("GOOGLE_APPLICATION_CREDENTIALS") != "" {
		return nil
	}

	scopes, err := metadata.Scopes("default")
	if err != nil {
		if _, ok := err.(metadata.NotDefinedError); ok {
			return errors.New("no service account found for this Compute Engine VM. " + accountErrorSuffix)
		}
		return fmt.Errorf("error checking scopes: %T %v | %+v", err, err, err)
	}

	ok := false
	for _, sc := range scopes {
		if sc == proxy.SQLScope || sc == "https://www.googleapis.com/auth/cloud-platform" {
			ok = true
			break
		}
	}
	if !ok {
		return errors.New(`the default Compute Engine service account is not configured with sufficient permissions to access the Cloud SQL API from this VM. ` + accountErrorSuffix)
	}
	return nil
}

func authenticatedClient(ctx context.Context) (*http.Client, error) {
	if f := *tokenFile; f != "" {
		all, err := ioutil.ReadFile(f)
		if err != nil {
			return nil, fmt.Errorf("invalid json file %q: %v", f, err)
		}
		cfg, err := goauth.JWTConfigFromJSON(all, proxy.SQLScope)
		if err != nil {
			return nil, fmt.Errorf("invalid json file %q: %v", f, err)
		}
		logging.Infof("using credential file for authentication; email=%s", cfg.Email)
		return cfg.Client(ctx), nil
	} else if tok := *token; tok != "" {
		src := oauth2.StaticTokenSource(&oauth2.Token{AccessToken: tok})
		return oauth2.NewClient(ctx, src), nil
	}

	return goauth.DefaultClient(ctx, proxy.SQLScope)
}

func stringList(s string) []string {
	spl := strings.Split(s, ",")
	if len(spl) == 1 && spl[0] == "" {
		return nil
	}
	return spl
}

func listInstances(ctx context.Context, cl *http.Client, projects []string) ([]string, error) {
	if len(projects) == 0 {
		// No projects requested.
		return nil, nil
	}

	sql, err := sqladmin.New(cl)
	if err != nil {
		return nil, err
	}

	ch := make(chan string)
	var wg sync.WaitGroup
	wg.Add(len(projects))
	for _, proj := range projects {
		proj := proj
		go func() {
			err := sql.Instances.List(proj).Pages(ctx, func(r *sqladmin.InstancesListResponse) error {
				for _, in := range r.Items {
					// The Proxy is only support on Second Gen
					if in.BackendType == "SECOND_GEN" {
						ch <- fmt.Sprintf("%s:%s:%s", in.Project, in.Region, in.Name)
					}
				}
				return nil
			})
			if err != nil {
				logging.Errorf("Error listing instances in %v: %v", proj, err)
			}
			wg.Done()
		}()
	}
	go func() {
		wg.Wait()
		close(ch)
	}()
	var ret []string
	for x := range ch {
		ret = append(ret, x)
	}
	if len(ret) == 0 {
		return nil, fmt.Errorf("no Cloud SQL Instances found in these projects: %v", projects)
	}
	return ret, nil
}

func gcloudProject() []string {
	buf := new(bytes.Buffer)
	cmd := exec.Command("gcloud", "--format", "json", "config", "list", "core/project")
	cmd.Stdout = buf

	if err := cmd.Run(); err != nil {
		if strings.Contains(err.Error(), "executable file not found") {
			// gcloud not found (probably not installed). Ignore the error but record
			// the status for later use.
			gcloudStatus = gcloudNotFound
			return nil
		}
		gcloudStatus = gcloudExecErr
		logging.Errorf("Error detecting gcloud project: %v", err)
		return nil
	}

	var data struct {
		Core struct {
			Project string
		}
	}

	if err := json.Unmarshal(buf.Bytes(), &data); err != nil {
		gcloudStatus = gcloudExecErr
		logging.Errorf("Failed to unmarshal bytes from gcloud: %v", err)
		logging.Errorf("   gcloud returned:\n%s", buf)
		return nil
	}

	logging.Infof("Using gcloud's active project: %v", data.Core.Project)
	return []string{data.Core.Project}
}

// Main executes the main function of the proxy, allowing it to be called from tests.
//
// Setting timeout to a value greater than 0 causes the process to panic after
// that amount of time. This is to sidestep an issue where sending a Signal to
// the process (via the SSH library) doesn't seem to have an effect, and
// closing the SSH session causes the process to get leaked. This timeout will
// at least cause the proxy to exit eventually.
func Main(timeout time.Duration) {
	if timeout > 0 {
		go func() {
			time.Sleep(timeout)
			panic("timeout exceeded")
		}()
	}
	main()
}

func main() {
	flag.Parse()

	if *version {
		fmt.Println("Cloud SQL Proxy:", versionString)
		return
	}

	if !*verbose {
		logging.Verbosef = func(string, ...interface{}) {}
	}

	if *quiet {
		log.Println("Cloud SQL Proxy logging has been disabled by the -quiet flag. All messages (including errors) will be suppressed.")
		log.SetFlags(0)
		log.SetOutput(ioutil.Discard)
	}

	// Split the input ipAddressTypes to the slice of string
	ipAddrTypeOptsInput := strings.Split(*ipAddressTypes, ",")

	if *fdRlimit != 0 {
		if err := limits.SetupFDLimits(*fdRlimit); err != nil {
			logging.Infof("failed to setup file descriptor limits: %v", err)
		}
	}

	// TODO: needs a better place for consolidation
	// if instances is blank and env var INSTANCES is supplied use it
	if envInstances := os.Getenv("INSTANCES"); *instances == "" && envInstances != "" {
		*instances = envInstances
	}

	instList := stringList(*instances)
	projList := stringList(*projects)
	// TODO: it'd be really great to consolidate flag verification in one place.
	if len(instList) == 0 && *instanceSrc == "" && len(projList) == 0 && !*useFuse {
		projList = gcloudProject()
	}

	onGCE := onGCE()
	if err := checkFlags(onGCE); err != nil {
		log.Fatal(err)
	}

	ctx := context.Background()
	client, err := authenticatedClient(ctx)
	if err != nil {
		log.Fatal(err)
	}

	ins, err := listInstances(ctx, client, projList)
	if err != nil {
		log.Fatal(err)
	}
	instList = append(instList, ins...)
	cfgs, err := CreateInstanceConfigs(*dir, *useFuse, instList, *instanceSrc, client)
	if err != nil {
		log.Fatal(err)
	}

	// We only need to store connections in a ConnSet if FUSE is used; otherwise
	// it is not efficient to do so.
	var connset *proxy.ConnSet

	// Initialize a source of new connections to Cloud SQL instances.
	var connSrc <-chan proxy.Conn
	if *useFuse {
		connset = proxy.NewConnSet()
		c, fuse, err := fuse.NewConnSrc(*dir, *fuseTmp, connset)
		if err != nil {
			log.Fatalf("Could not start fuse directory at %q: %v", *dir, err)
		}
		connSrc = c
		defer fuse.Close()
	} else {
		updates := make(chan string)
		if *instanceSrc != "" {
			go func() {
				for {
					err := metadata.Subscribe(*instanceSrc, func(v string, ok bool) error {
						if ok {
							updates <- v
						}
						return nil
					})
					if err != nil {
						logging.Errorf("Error on receiving new instances from metadata: %v", err)
					}
					time.Sleep(5 * time.Second)
				}
			}()
		}

		c, err := WatchInstances(*dir, cfgs, updates, client)
		if err != nil {
			log.Fatal(err)
		}
		connSrc = c
	}

	refreshCfgThrottle := *refreshCfgThrottle
	if refreshCfgThrottle < minimumRefreshCfgThrottle {
		refreshCfgThrottle = minimumRefreshCfgThrottle
	}
	logging.Infof("Ready for new connections")

	proxyClient := &proxy.Client{
		Port:           port,
		MaxConnections: *maxConnections,
		Certs: certs.NewCertSourceOpts(client, certs.RemoteOpts{
			APIBasePath:  *host,
			IgnoreRegion: !*checkRegion,
			UserAgent:    userAgentFromVersionString(),
			IPAddrTypeOpts:   ipAddrTypeOptsInput,
		}),
		Conns:              connset,
		RefreshCfgThrottle: refreshCfgThrottle,
	}

	if *usegRPC {
		logging.Infof("Using gRPC\n")

		for conn := range connSrc {
			rpcProxy, err := grpcproxy.ObtainProxyConnection(grpcproxy.AuthConfig{
				ProxyClient: proxyClient,
				Conn:        conn,
				Port:        grpcPort})
			if err != nil {
				log.Fatal(err)
			}

			logging.Infof("Making new grpc tunnel")
			err = rpcProxy.CreateTunnel(conn.Conn)
			if err != nil {
				logging.Infof("ohno %v", err)
			}
		}

	} else {
		logging.Infof("Not Using gRPC\n")
		proxyClient.Run(connSrc)
	}

}<|MERGE_RESOLUTION|>--- conflicted
+++ resolved
@@ -38,11 +38,8 @@
 	"github.com/GoogleCloudPlatform/cloudsql-proxy/logging"
 	"github.com/GoogleCloudPlatform/cloudsql-proxy/proxy/certs"
 	"github.com/GoogleCloudPlatform/cloudsql-proxy/proxy/fuse"
-<<<<<<< HEAD
 	"github.com/GoogleCloudPlatform/cloudsql-proxy/proxy/grpcproxy"
-=======
 	"github.com/GoogleCloudPlatform/cloudsql-proxy/proxy/limits"
->>>>>>> 39c05c58
 	"github.com/GoogleCloudPlatform/cloudsql-proxy/proxy/proxy"
 
 	"cloud.google.com/go/compute/metadata"
@@ -94,12 +91,9 @@
 
 	// Setting to choose what API to connect to
 	host = flag.String("host", "https://www.googleapis.com/sql/v1beta4/", "When set, the proxy uses this host as the base API path.")
-<<<<<<< HEAD
 
 	// Setting to choose whether to use gRPC
 	usegRPC = flag.Bool("grpc", false, "When set to true, the proxy will connect to the proxy server using gRPC")
-=======
->>>>>>> 39c05c58
 )
 
 type gcloudStatusCode int
@@ -113,14 +107,8 @@
 
 const (
 	minimumRefreshCfgThrottle = time.Second
-<<<<<<< HEAD
-
 	port     = 3307
 	grpcPort = 3308
-=======
-  
-	port = 3307
->>>>>>> 39c05c58
 )
 
 func init() {
